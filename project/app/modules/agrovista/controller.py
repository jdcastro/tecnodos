import uuid
from pathlib import Path
from datetime import datetime

import numpy as np
from werkzeug.utils import secure_filename

from app.extensions import db
from .helpers import DATA_DIR, allowed_file, compute_ndvi, save_png
from .models import NDVIImage


def process_upload(file_storage) -> dict:
    if not file_storage or not allowed_file(file_storage.filename):
        raise ValueError("invalid file format")
    safe = secure_filename(file_storage.filename)
    tmp_path = DATA_DIR / f"raw_{uuid.uuid4().hex}_{safe}"
    file_storage.save(tmp_path)
    try:
        ndvi = compute_ndvi(tmp_path)
        img_id = uuid.uuid4().hex
        npy_path = DATA_DIR / f"{img_id}.npy"
        png_path = DATA_DIR / f"{img_id}.png"
        np.save(npy_path, ndvi)
        save_png(ndvi, png_path)
        h, w = ndvi.shape
        record = NDVIImage(
            id=img_id,
            filename=safe,
            png_path=str(png_path),
            npy_path=str(npy_path),
            width=w,
            height=h,
            upload_date=datetime.utcnow(),
        )
        db.session.add(record)
<<<<<<< HEAD
        try:
            db.session.commit()
        except Exception:
            db.session.rollback()
            raise
=======
        db.session.commit()
>>>>>>> aca4301c
        return {"id": record.id, "width": record.width, "height": record.height}
    finally:
        try:
            tmp_path.unlink(missing_ok=True)
        except Exception:
            pass


def load_ndvi(img_id: str) -> np.ndarray:
    record = db.session.get(NDVIImage, img_id)
    if not record:
        raise FileNotFoundError("ndvi not found")
    path = Path(record.npy_path)
    if not path.exists():
        raise FileNotFoundError("ndvi not found")
    return np.load(path)<|MERGE_RESOLUTION|>--- conflicted
+++ resolved
@@ -34,15 +34,12 @@
             upload_date=datetime.utcnow(),
         )
         db.session.add(record)
-<<<<<<< HEAD
         try:
             db.session.commit()
         except Exception:
             db.session.rollback()
             raise
-=======
-        db.session.commit()
->>>>>>> aca4301c
+
         return {"id": record.id, "width": record.width, "height": record.height}
     finally:
         try:
