from flask import Blueprint

<<<<<<< HEAD
from app.extensions import db

=======
>>>>>>> aca4301c
agrovista = Blueprint(
    "agrovista",
    __name__,
    url_prefix="/dashboard/agrovista",
    template_folder="templates",
)
agrovista_api = Blueprint("agrovista_api", __name__, url_prefix="/api/agrovista")

<<<<<<< HEAD

@agrovista_api.record_once
def _create_tables(state):
    """Ensure database tables are present when the blueprint is registered."""
    with state.app.app_context():
        db.create_all()


=======
>>>>>>> aca4301c
from . import web_routes, api_routes, models<|MERGE_RESOLUTION|>--- conflicted
+++ resolved
@@ -1,10 +1,9 @@
 from flask import Blueprint
 
-<<<<<<< HEAD
+
 from app.extensions import db
 
-=======
->>>>>>> aca4301c
+
 agrovista = Blueprint(
     "agrovista",
     __name__,
@@ -13,7 +12,6 @@
 )
 agrovista_api = Blueprint("agrovista_api", __name__, url_prefix="/api/agrovista")
 
-<<<<<<< HEAD
 
 @agrovista_api.record_once
 def _create_tables(state):
@@ -22,6 +20,4 @@
         db.create_all()
 
 
-=======
->>>>>>> aca4301c
 from . import web_routes, api_routes, models