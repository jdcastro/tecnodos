--- conflicted
+++ resolved
@@ -96,7 +96,6 @@
     const enterFsBtn = document.getElementById('enter-fullscreen');
     const exitFsBtn = document.getElementById('exit-fullscreen');
 
-<<<<<<< HEAD
     function fitImage() {
       if (!overlay) return;
       map.invalidateSize();
@@ -108,11 +107,7 @@
     }
 
     document.getElementById('fit-bounds').addEventListener('click', fitImage);
-=======
-    document.getElementById('fit-bounds').addEventListener('click', () => {
-      if (overlay) map.fitBounds(bounds);
-    });
->>>>>>> 17bf1e63
+
 
     enterFsBtn.addEventListener('click', () => {
       workzoneEl.requestFullscreen();
